--- conflicted
+++ resolved
@@ -5,21 +5,6 @@
 from .voronoi import VoronoiDelaunayGrid
 from .network import NetworkModelGrid
 
-<<<<<<< HEAD
-from .base import (BAD_INDEX_VALUE, CORE_NODE, FIXED_VALUE_BOUNDARY,
-                   FIXED_GRADIENT_BOUNDARY, LOOPED_BOUNDARY,
-                   CLOSED_BOUNDARY, ACTIVE_LINK, FIXED_LINK, INACTIVE_LINK)
-
-from .create import create_and_initialize_grid
-
-__all__ = ['ModelGrid', 'HexModelGrid', 'RadialModelGrid', 'NetworkModelGrid',
-           'RasterModelGrid', 'HexModelGrid', 'VoronoiDelaunayGrid',
-           'BAD_INDEX_VALUE', 'CORE_NODE',
-           'FIXED_VALUE_BOUNDARY', 'FIXED_GRADIENT_BOUNDARY',
-           'LOOPED_BOUNDARY', 'CLOSED_BOUNDARY',
-           'ACTIVE_LINK', 'FIXED_LINK', 'INACTIVE_LINK',
-           'create_and_initialize_grid']
-=======
 from .base import (
     BAD_INDEX_VALUE,
     CORE_NODE,
@@ -50,5 +35,4 @@
     "FIXED_LINK",
     "INACTIVE_LINK",
     "create_and_initialize_grid",
-]
->>>>>>> afff33c9
+]