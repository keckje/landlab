--- conflicted
+++ resolved
@@ -5347,11 +5347,7 @@
         method : string, optional. Default is 'D8'.
             Sets the connection method.
 
-<<<<<<< HEAD
-        Examples:
-=======
-        Examples
->>>>>>> 864b750a
+        Examples
         ---------
         >>> import numpy as np
         >>> from landlab import RasterModelGrid
