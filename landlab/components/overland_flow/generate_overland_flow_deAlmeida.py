"""Landlab component that simulates overland flow.

This component simulates overland flow using the 2-D numerical model of
shallow-water flow over topography using the de Almeida et al., 2012
algorithm for storage-cell inundation modeling.

.. codeauthor:: Jordan Adams

Examples
--------
>>> import numpy as np
>>> from landlab import RasterModelGrid
>>> from landlab.components.overland_flow import OverlandFlow

Create a grid on which to calculate overland flow.

>>> grid = RasterModelGrid((4, 5))

The grid will need some data to provide the overland flow component. To
check the names of the fields that provide input to the overland flow
component use the *input_var_names* class property.

>>> OverlandFlow.input_var_names
('water_depth', 'topographic__elevation')

Create fields of data for each of these input variables.

>>> grid.at_node['topographic__elevation'] = np.array([
...     0., 0., 0., 0., 0.,
...     1., 1., 1., 1., 1.,
...     2., 2., 2., 2., 2.,
...     3., 3., 3., 3., 3.])
>>> grid.at_node['water_depth'] = np.array([
...     0. , 0. , 0. , 0. , 0. ,
...     0. , 0. , 0. , 0. , 0. ,
...     0. , 0. , 0. , 0. , 0. ,
...     0.1, 0.1, 0.1, 0.1, 0.1])

Instantiate the `OverlandFlow` component to work on this grid, and run it.

>>> of = OverlandFlow(grid)
>>> of.overland_flow()

After calculating the overland flow, new fields have been added to the
grid. Use the *output_var_names* property to see the names of the fields that
have been changed.

>>> of.output_var_names
('water_depth', 'water_discharge', 'water_surface_slope')

The `water_depth` field is defined at nodes.

>>> of.var_loc('water_depth')
'node'
>>> grid.at_node['water_depth'] # doctest: +NORMALIZE_WHITESPACE
array([  1.00000000e-05,   1.00000000e-05,   1.00000000e-05,
         1.00000000e-05,   1.00000000e-05,   1.00000000e-05,
         1.00000000e-05,   1.00000000e-05,   1.00000000e-05,
         1.00000000e-05,   1.00000000e-05,   2.00100000e-02,
         2.00100000e-02,   2.00100000e-02,   1.00000000e-05,
         1.00010000e-01,   1.00010000e-01,   1.00010000e-01,
         1.00010000e-01,   1.00010000e-01])

The `water_discharge` field is defined at links. Because our initial
topography was a dipping plane, there is no water discharge in the horizontal
direction, only toward the bottom of the grid.

>>> of.var_loc('water_discharge')
'link'
>>> q = grid.at_link['water_discharge'] # doctest: +NORMALIZE_WHITESPACE
>>> np.all(q[grid.horizontal_links] == 0.)
True
>>> np.all(q[grid.vertical_links] <= 0.)
True

The *water_surface_slope* is also defined at links.

>>> of.var_loc('water_surface_slope')
'link'
>>> grid.at_link['water_surface_slope'] # doctest: +NORMALIZE_WHITESPACE
array([ 0. ,  0. ,  0. ,  0. ,
        0. ,  1. ,  1. ,  1. ,  0. ,
        0. ,  0. ,  0. ,  0. ,
        0. ,  1. ,  1. ,  1. ,  0. ,
        0. ,  0. ,  0. ,  0. ,
        0. ,  1.1,  1.1,  1.1,  0. ,
        0. ,  0. ,  0. ,  0. ])
"""
from landlab import Component
import numpy as np
from landlab.grid.structured_quad import links
from landlab.utils.decorators import use_file_name_or_kwds


_SEVEN_OVER_THREE = 7.0 / 3.0


class OverlandFlow(Component):

    """Simulate overland flow using de Almeida approximations.

    Landlab component that simulates overland flow using the de Almeida
    et al., 2012 approximations of the 1D shallow water equations to be used
    for 2D flood inundation modeling.

    This component calculates discharge, depth and shear stress after some
    precipitation event across any raster grid. Default input file is named
    "overland_flow_input.txt' and is contained in the
    landlab.components.overland_flow folder.
    """

    _name = 'OverlandFlow'

    _input_var_names = (
        'water_depth',
        'topographic__elevation',
    )

    _output_var_names = (
        'water_depth',
        'water_discharge',
        'water_surface_slope',
    )

    _var_units = {
        'water_depth': 'm',
        'water_discharge': 'm3/s',
        'topographic__elevation': 'm',
        'water_surface_slope': '-',
    }

    _var_mapping = {
        'water_depth': 'node',
        'topographic__elevtation': 'node',
        'water_discharge': 'link',
        'water_surface_slope': 'link',
    }

    _var_doc = {
        'water_depth': 'The depth of water at each node.',
        'topographic__elevtation': 'The land surface elevation.',
        'water_discharge': 'The discharge of water on active links.',
        'water_surface_slope': 'Downstream gradient of the water surface.',
    }

    @use_file_name_or_kwds
    def __init__(self, grid, use_fixed_links=False, h_init=0.00001, alpha=0.7,
                 mannings_n=0.03, g=9.81, theta=0.8, rainfall_intensity=0.0,
                 **kwds):
        """Create a overland flow component.

        Parameters
        ----------
        grid : RasterModelGrid
            A landlab grid.
        h_init : float, optional
            Thicknes of initial thin layer of water to prevent divide by zero
            errors (m).
        alpha : float, optional
            Time step coeffcient, described in Bates et al., 2010 and
            de Almeida et al., 2012.
        mannings_n : float, optional
            Manning's roughness coefficient.
        g : float, optional
            Acceleration due to gravity (m/s^2).
        theta : float, optional
            Weighting factor from de Almeida et al., 2012.
        rainfall_intensity : float, optional
            Rainfall intensity.
        """
        super(OverlandFlow, self).__init__(grid, **kwds)

        # First we copy our grid
        self._grid = grid

<<<<<<< HEAD
        self.h_init = h_init
        self.alpha = alpha
        self.mannings_n = mannings_n
        self.g = g
        self.theta = theta
        self.rainfall_intensity = rainfall_intensity
=======
        # Then, we look for a input file...
        if input_file is not None:
            inputs = ModelParameterDictionary(input_file)
        else:
            warnings.warn(
            "No input file provided! Default file and default values "
            "will be used")
            _DEFAULT_INPUT_FILE = os.path.join(os.path.dirname(__file__),
                                               'overland_flow_input.txt')
            input_file = _DEFAULT_INPUT_FILE
            inputs = ModelParameterDictionary(input_file)

        # And here we look to see what parameters are set in the input file.
        # If a parameter is not found, default values are set below.

        #This is an initial thin layer of water to prevent divide by zero errors
        try:
            self.h_init = inputs.read_float('h_init')
        except:
            self.h_init = 0.00001

        # This is the time step coeffcient, described in Bates et al., 2010 and
        # de Almeida et al., 2012
        try:
            self.alpha = inputs.read_float('alpha')
        except:
            self.alpha = 0.7

        # Manning's roughness coefficient or Manning's n
        try:
            self.mannings_n = inputs.read_float('Mannings_n')
        except:
            self.mannings_n = 0.03

        # Gravitational acceleration in L/T^2
        try:
            self.g = inputs.read_float('g')
        except:
            self.g = 9.81

        # Weighting factor from de Almeida et al., 2012
        try:
            self.theta = inputs.read_float('theta')
        except:
            self.theta = 0.8

        # Rainfall intensity
        try:
            self.rainfall_intensity = inputs.read_float('rainfall_intensity')
        except:
            self.rainfall_intensity = 0.0

        # Setting up all fields found at nodes.
        for name in self._input_var_names:
            if name not in self._grid.at_node:
                self._grid.add_zeros('node', name, units=self._var_units[name])

        for name in self._output_var_names:
            if name not in self._grid.at_node:
                self._grid.add_zeros('node', name, units=self._var_units[name])
>>>>>>> 2ead967b

        # Now setting up fields at the links...
        # For water discharge
        self.water_discharge = grid.add_zeros(
            'link', 'water_discharge',
            units=self._var_units['water_discharge'])

        # For water depths calculated at links
        self.h_links = grid.add_zeros('link', 'water_depth',
                                      units=self._var_units['water_depth'])
        self.h_links += self.h_init

        # For water surface slopes at links
        self.slope = grid.add_zeros('link', 'water_surface_slope')

        # Start time of simulation is at 1.0 s
        self.elapsed_time = 1.0

        self.dt = None
        self.dhdt = grid.zeros()

        # When we instantiate the class we recognize that neighbors have not
        # been found. After the user either calls self.set_up_neighbor_array
        # or self.overland_flow this will be set to True. This is done so
        # that every iteration of self.overland_flow does NOT need to
        # reinitalize the neighbors and saves computation time.
        self.neighbor_flag = False

        # When looking for neighbors, we automatically ignore inactive links
        # by default. However, what about when we want to look at fixed links
        # too? By default, we ignore these, but if they are important to your
        # model and will be updated in your driver loop, they can be used by
        # setting the flag in the initialization of  the class to 'True'
        self.use_fixed_links = use_fixed_links

        # Assigning a class variable to the water depth field and adding
        # the initial thin water depth
        self.h = self._grid['node']['water_depth'] = (
            self._grid['node']['water_depth'] + self.h_init)

            #+= self.h_init
        #self.h += self.h_init#self.grid['node']['water_depth'] = self.h

        # Assigning a class variable to the water discharge field.
        self.q = self._grid['link']['water_discharge']

        # Assiging a class variable to the elevation field.
        self.z = self._grid.at_node['topographic__elevation']


    def gear_time_step(self):
        """Calculate time step.

        Adaptive time stepper from Bates et al., 2010 and de Almeida
        et al., 2012
        """
        self.dt = (self.alpha * self._grid.dx /
            np.sqrt(self.g * np.amax(self._grid.at_node['water_depth'])))

        return self.dt

    def set_up_neighbor_arrays(self):
        """Create and initialize link neighbor arrays.

        Set up arrays of neighboring horizontal and vertical links that are
        needed for the de Almeida solution.
        """
        # First we identify all active links
        self.active_ids = links.active_link_ids(self.grid.shape,
                                                self.grid.status_at_node)

        # And then find all horizontal link IDs (Active and Inactive)
        self.horizontal_ids = links.horizontal_link_ids(self.grid.shape)

        # And make the array 1-D
        self.horizontal_ids = self.horizontal_ids.flatten()

        # Find all horizontal active link ids
        self.horizontal_active_link_ids = links.horizontal_active_link_ids(
            self.grid.shape, self.active_ids)

        # Now we repeat this process for the vertical links.
        # First find the vertical link ids and reshape it into a 1-D array
        self.vertical_ids = links.vertical_link_ids(self.grid.shape).flatten()

        # Find the *active* verical link ids
        self.vertical_active_link_ids = links.vertical_active_link_ids(
            self.grid.shape, self.active_ids)

        if self.use_fixed_links==True:
            fixed_link_ids = links.fixed_link_ids(
                self.grid.shape, self.grid.status_at_node)
            fixed_horizontal_links = links.horizontal_fixed_link_ids(
                self.grid.shape, fixed_link_ids)
            fixed_vertical_links = links.vertical_fixed_link_ids(
                self.grid.shape, fixed_link_ids)
            self.horizontal_active_link_ids= np.maximum(
                self.horizontal_active_link_ids, fixed_horizontal_links)
            self.vertical_active_link_ids= np.maximum(
                self.vertical_active_link_ids, fixed_vertical_links)
            self.active_neighbors = find_active_neighbors_for_fixed_links(
                self.grid)

        # Using the active vertical link ids we can find the north
        # and south vertical neighbors
        self.north_neighbors = links.vertical_north_link_neighbor(
            self.grid.shape, self.vertical_active_link_ids)
        self.south_neighbors = links.vertical_south_link_neighbor(
            self.grid.shape, self.vertical_active_link_ids)

        # Using the horizontal active link ids, we can find the west and
        # east neighbors
        self.west_neighbors = links.horizontal_west_link_neighbor(
            self.grid.shape, self.horizontal_active_link_ids)
        self.east_neighbors = links.horizontal_east_link_neighbor(
            self.grid.shape, self.horizontal_active_link_ids)

        # Set up arrays for discharge in the horizontal & vertical directions.
        self.q_horizontal = np.zeros(links.number_of_horizontal_links(
            self.grid.shape))
        self.q_vertical = np.zeros(links.number_of_vertical_links(
            self.grid.shape))

        # Once the neighbor arrays are set up, we change the flag to True!
        self.neighbor_flag = True

    def overland_flow(self):
        """Generate overland flow across a grid.

        For one time step, this generates 'overland flow' across a given grid
        by calculating discharge at each node.

        Using the depth slope product, shear stress is calculated at every
        node.

        Outputs water depth, discharge and shear stress values through time at
        every point in the input grid.
        """

        self.gear_time_step()

        # First, we check and see if the neighbor arrays have been initialized
        if self.neighbor_flag is False:
            self.set_up_neighbor_arrays()

        # In case another component has added data to the fields, we just
        # reset our water depths, topographic elevations and water discharge
        # variables to the fields.
        self.h = self.grid['node']['water_depth']
        self.z = self.grid['node']['topographic__elevation']
        self.q = self.grid['link']['water_discharge']
        self.h_links = self.grid['link']['water_depth']

        # Here we identify the core nodes and active link ids for later use.
        self.core_nodes = self.grid.core_nodes
        self.active_links = self.grid.active_links

        # Per Bates et al., 2010, this solution needs to find the difference
        # between the highest water surface in the two cells and the
        # highest bed elevation
        zmax = self.grid.max_of_link_end_node_values(self.z)
        w = self.h + self.z
        wmax = self.grid.max_of_link_end_node_values(w)
        hflow = wmax - zmax

        # Insert this water depth into an array of water depths at the links.
        self.h_links[self.active_links] = hflow

        # Now we calculate the slope of the water surface elevation at
        # active links
        water_surface_slope = self.grid.calculate_gradients_at_active_links(w)

        # And insert these values into an array of all links
        self.slope[self.active_links] = water_surface_slope

        # If the user chooses to set boundary links to the neighbor value, we
        # set the discharge array to have the boundary links set to their
        # neighbor value
        if self.use_fixed_links == True:
            self.q[self.grid.fixed_links] = self.q[self.active_neighbors]

        # Now we can calculate discharge. To handle links with neighbors that
        # do not exist, we will do a fancy indexing trick. Non-existent links
        # or inactive links have an index of '-1', which in Python, looks to
        # the end of a list or array. To accommodate these '-1' indices, we
        # will simply insert an value of 0.0 discharge (in units of L^2/T)
        # to the end of the discharge array.
        self.q = np.append(self.q, [0])

        horiz = self.horizontal_ids
        vert = self.vertical_ids
        # Now we calculate discharge in the horizontal direction
<<<<<<< HEAD
        self.q[horiz] = ((self.theta * self.q[horiz] + (1 - self.theta)
            / 2 * (self.q[self.west_neighbors] + self.q[self.east_neighbors]) -
            self.g * self.h_links[self.horizontal_ids] * self.dt *
            self.slope[self.horizontal_ids]) / (1 + self.g * self.dt *
            self.mannings_n ** 2. * abs(self.q[horiz]) /
            self.h_links[self.horizontal_ids] ** _SEVEN_OVER_THREE))

        # ... and in the vertical direction
        self.q[vert] = ((self.theta * self.q[vert] + (1 - self.theta) /
            2 * (self.q[self.north_neighbors] + self.q[self.south_neighbors]) -
            self.g * self.h_links[self.vertical_ids] * self.dt *
            self.slope[self.vertical_ids]) / (1 + self.g * self.dt *
            self.mannings_n ** 2. * abs(self.q[vert]) /
            self.h_links[self.vertical_ids] ** _SEVEN_OVER_THREE))
=======
        self.q[horiz] = ((self.theta * self.q[horiz] + (1 - self.theta) / 2 *
            (self.q[self.west_neighbors] + self.q[self.east_neighbors]) -
            self.g * self.h_links[horiz] * self.dt * self.slope[horiz]) /
            (1 + self.g * self.dt * self.mannings_n_squared * abs(
            self.q[horiz]) / self.h_links[horiz] ** self.seven_over_three))

        # ... and in the vertical direction
        self.q[vert] = ((self.theta * self.q[vert] + (1 - self.theta) / 2 *
            (self.q[self.north_neighbors] + self.q[self.south_neighbors]) -
            self.g * self.h_links[vert] * self.dt * self.slope[vert]) / (1 +
            self.g * self.dt * self.mannings_n_squared * abs(self.q[vert]) /
            self.h_links[vert] ** self.seven_over_three))
>>>>>>> 2ead967b

        # Now to return the array to its original length (length of number of
        # all links), we delete the extra 0.0 value from the end of the array.
        self.q = np.delete(self.q, len(self.q) - 1)

        # And put the horizontal and vertical arrays back together, to create
        # the discharge array.
        #self.q = np.concatenate((self.q_vertical, self.q_horizontal), axis=0)

        # Updating the discharge array to have the boundary links set to
        # their neighbor
        if self.use_fixed_links == True:
            self.q[self.grid.fixed_links] = self.q[self.active_neighbors]

        # To prevent water from draining too fast for our time steps...
        # Our Froude number.
        Fr = 0.8
        # Our two limiting factors, the froude number and courant number.
        # Looking a calculated q to be compared to our Fr number.
        calculated_q = (self.q / self.h_links) / np.sqrt(self.g * self.h_links)

        # Looking at our calculated q and comparing it to our Courant number,
<<<<<<< HEAD
        q_courant = self.q * self.dt / self.grid.dx
=======
        q_courant = self.q * self.dt / grid.dx
>>>>>>> 2ead967b

        # Water depth split equally between four links..
        water_div_4 = self.h_links / 4.

        # IDs where water discharge is positive...
        (positive_q, ) = np.where(self.q > 0)

        # ... and negative.
        (negative_q, ) = np.where(self.q < 0)

        # Where does our calculated q exceed the Froude number? If q does
        # exceed the Froude number, we are getting supercritical flow and
        # discharge needs to be reduced to maintain stability.
        (Froude_logical, ) = np.where((calculated_q) > Fr)
        (Froude_abs_logical, ) = np.where(abs(calculated_q) > Fr)

        # Where does our calculated q exceed the Courant number and water
        # depth divided amongst 4 links? If the calculated q exceeds the
        # Courant number and is greater than the water depth divided by 4
        # links, we reduce discharge to maintain stability.
        (water_logical, ) = np.where(q_courant > water_div_4)
        (water_abs_logical, ) = np.where(abs(q_courant) > water_div_4)

        # Where are these conditions met? For positive and negative q, there
        # are specific rules to reduce q. This step finds where the discharge
        # values are positive or negative and where discharge exceeds the
        # Froude or Courant number.
        self.if_statement_1 = np.intersect1d(positive_q, Froude_logical)
        self.if_statement_2 = np.intersect1d(negative_q, Froude_abs_logical)
        self.if_statement_3 = np.intersect1d(positive_q, water_logical)
        self.if_statement_4 = np.intersect1d(negative_q, water_abs_logical)

        # Rules 1 and 2 reduce discharge by the Froude number.
        self.q[self.if_statement_1] = (self.h_links[self.if_statement_1] *
            (np.sqrt(self.g * self.h_links[self.if_statement_1]) * Fr))

        self.q[self.if_statement_2] = (0 - (self.h_links[self.if_statement_2] *
            np.sqrt(self.g * self.h_links[self.if_statement_2]) * Fr))

        # Rules 3 and 4 reduce discharge by the Courant number.
        self.q[self.if_statement_3] = (((self.h_links[self.if_statement_3] *
            self.grid.dx) / 5.) / self.dt)

        self.q[self.if_statement_4] = (0 - (self.h_links[self.if_statement_4] *
            self.grid.dx / 5.) / self.dt)

        # Once stability has been restored, we calculate the change in water
        # depths on all core nodes by finding the difference between the inputs
        # (rainfall) and the inputs/outputs (flux divergence of discharge)
        self.dhdt = (self.rainfall_intensity -
        self.grid.calculate_flux_divergence_at_nodes(
            self.q[self.active_links]))

        # Updating our water depths...
        self.h[self.core_nodes] = (self.h[self.core_nodes] +
            self.dhdt[self.core_nodes] * self.dt)

        # To prevent divide by zero errors, a minimum threshold water depth
        # must be maintained. To reduce mass imbalances, this is set to
        # find locations where water depth is smaller than h_init (default is
        # is 0.001) and the new value is self.h_init * 10^-3. This was set as
        # it showed the smallest amount of mass creation in the grid during
        # testing.
<<<<<<< HEAD
        self.h[np.where(self.h < self.h_init)] = (self.h_init * (10.0 ** -2))
=======
        self.h[np.where(self.h < self.h_init)] = (self.h_init) * (10.0**-2)
>>>>>>> 2ead967b

        # And reset our field values with the newest water depth and discharge.
        self.grid.at_node['water_depth'] = self.h
        self.grid.at_link['water_discharge'] = self.q


def find_active_neighbors_for_fixed_links(grid):
    """Find active link neighbors for every fixed link.

    Specialized link ID function used to ID the active links that neighbor
    fixed links in the vertical and horizontal directions.

    If the user wants to assign fixed gradients or values to the fixed
    links dynamically, this function identifies the nearest active_link
    neighbor.

    Each fixed link can either have 0 or 1 active neighbor. This function
    finds if and where that active neighbor is and stores those IDs in
    an array.

    Parameters
    ----------
    grid : RasterModelGrid
        A landlab grid.

    Returns
    -------
    ndarray of int, shape `(*, )`
        Flat array of links.


    Examples
    --------
<<<<<<< HEAD
    Examples
    --------
=======
>>>>>>> 2ead967b
    >>> from landlab.grid.structured_quad.links import neighbors_at_link
    >>> from landlab import RasterModelGrid
    >>> from landlab.components.overland_flow.generate_overland_flow_deAlmeida import find_active_neighbors_for_fixed_links

<<<<<<< HEAD
    >>> from landlab import RasterModelGrid, FIXED_GRADIENT_BOUNDARY

    >>> grid = RasterModelGrid((4, 5))
    >>> grid.status_at_node[:5] = FIXED_GRADIENT_BOUNDARY
    >>> grid.status_at_node[::5] = FIXED_GRADIENT_BOUNDARY
    >>> grid.status_at_node # doctest: +NORMALIZE_WHITESPACE
    array([2, 2, 2, 2, 2,
           2, 0, 0, 0, 1,
           2, 0, 0, 0, 1,
           2, 1, 1, 1, 1], dtype=int8)

    >>> grid.fixed_links
    array([ 5,  6,  7,  9, 18])
    >>> grid.active_links
    array([10, 11, 12, 14, 15, 16, 19, 20, 21, 23, 24, 25])

    >>> find_active_neighbors_for_fixed_links(grid)
    array([14, 15, 16, 10, 19])

=======
    >>> rmg = RasterModelGrid(4, 7)

    >>> rmg['node']['topographic__elevation'] = rmg.zeros(at='node')
    >>> rmg['link']['topographic__slope'] = rmg.zeros(at='link')

    >>> rmg.set_fixed_link_boundaries_at_grid_edges(True, True, True, True)
    >>> find_active_neighbors_for_fixed_links(rmg)
    array([20, 21, 22, 23, 24, 14, 17, 27, 30, 20, 21, 22, 23, 24])
>>>>>>> 2ead967b
    """
    neighbors = links.neighbors_at_link(grid.shape, grid.fixed_links).flat
    return neighbors[np.in1d(neighbors, grid.active_links)]<|MERGE_RESOLUTION|>--- conflicted
+++ resolved
@@ -173,75 +173,12 @@
         # First we copy our grid
         self._grid = grid
 
-<<<<<<< HEAD
         self.h_init = h_init
         self.alpha = alpha
         self.mannings_n = mannings_n
         self.g = g
         self.theta = theta
         self.rainfall_intensity = rainfall_intensity
-=======
-        # Then, we look for a input file...
-        if input_file is not None:
-            inputs = ModelParameterDictionary(input_file)
-        else:
-            warnings.warn(
-            "No input file provided! Default file and default values "
-            "will be used")
-            _DEFAULT_INPUT_FILE = os.path.join(os.path.dirname(__file__),
-                                               'overland_flow_input.txt')
-            input_file = _DEFAULT_INPUT_FILE
-            inputs = ModelParameterDictionary(input_file)
-
-        # And here we look to see what parameters are set in the input file.
-        # If a parameter is not found, default values are set below.
-
-        #This is an initial thin layer of water to prevent divide by zero errors
-        try:
-            self.h_init = inputs.read_float('h_init')
-        except:
-            self.h_init = 0.00001
-
-        # This is the time step coeffcient, described in Bates et al., 2010 and
-        # de Almeida et al., 2012
-        try:
-            self.alpha = inputs.read_float('alpha')
-        except:
-            self.alpha = 0.7
-
-        # Manning's roughness coefficient or Manning's n
-        try:
-            self.mannings_n = inputs.read_float('Mannings_n')
-        except:
-            self.mannings_n = 0.03
-
-        # Gravitational acceleration in L/T^2
-        try:
-            self.g = inputs.read_float('g')
-        except:
-            self.g = 9.81
-
-        # Weighting factor from de Almeida et al., 2012
-        try:
-            self.theta = inputs.read_float('theta')
-        except:
-            self.theta = 0.8
-
-        # Rainfall intensity
-        try:
-            self.rainfall_intensity = inputs.read_float('rainfall_intensity')
-        except:
-            self.rainfall_intensity = 0.0
-
-        # Setting up all fields found at nodes.
-        for name in self._input_var_names:
-            if name not in self._grid.at_node:
-                self._grid.add_zeros('node', name, units=self._var_units[name])
-
-        for name in self._output_var_names:
-            if name not in self._grid.at_node:
-                self._grid.add_zeros('node', name, units=self._var_units[name])
->>>>>>> 2ead967b
 
         # Now setting up fields at the links...
         # For water discharge
@@ -434,7 +371,6 @@
         horiz = self.horizontal_ids
         vert = self.vertical_ids
         # Now we calculate discharge in the horizontal direction
-<<<<<<< HEAD
         self.q[horiz] = ((self.theta * self.q[horiz] + (1 - self.theta)
             / 2 * (self.q[self.west_neighbors] + self.q[self.east_neighbors]) -
             self.g * self.h_links[self.horizontal_ids] * self.dt *
@@ -449,20 +385,6 @@
             self.slope[self.vertical_ids]) / (1 + self.g * self.dt *
             self.mannings_n ** 2. * abs(self.q[vert]) /
             self.h_links[self.vertical_ids] ** _SEVEN_OVER_THREE))
-=======
-        self.q[horiz] = ((self.theta * self.q[horiz] + (1 - self.theta) / 2 *
-            (self.q[self.west_neighbors] + self.q[self.east_neighbors]) -
-            self.g * self.h_links[horiz] * self.dt * self.slope[horiz]) /
-            (1 + self.g * self.dt * self.mannings_n_squared * abs(
-            self.q[horiz]) / self.h_links[horiz] ** self.seven_over_three))
-
-        # ... and in the vertical direction
-        self.q[vert] = ((self.theta * self.q[vert] + (1 - self.theta) / 2 *
-            (self.q[self.north_neighbors] + self.q[self.south_neighbors]) -
-            self.g * self.h_links[vert] * self.dt * self.slope[vert]) / (1 +
-            self.g * self.dt * self.mannings_n_squared * abs(self.q[vert]) /
-            self.h_links[vert] ** self.seven_over_three))
->>>>>>> 2ead967b
 
         # Now to return the array to its original length (length of number of
         # all links), we delete the extra 0.0 value from the end of the array.
@@ -485,11 +407,7 @@
         calculated_q = (self.q / self.h_links) / np.sqrt(self.g * self.h_links)
 
         # Looking at our calculated q and comparing it to our Courant number,
-<<<<<<< HEAD
         q_courant = self.q * self.dt / self.grid.dx
-=======
-        q_courant = self.q * self.dt / grid.dx
->>>>>>> 2ead967b
 
         # Water depth split equally between four links..
         water_div_4 = self.h_links / 4.
@@ -553,11 +471,7 @@
         # is 0.001) and the new value is self.h_init * 10^-3. This was set as
         # it showed the smallest amount of mass creation in the grid during
         # testing.
-<<<<<<< HEAD
-        self.h[np.where(self.h < self.h_init)] = (self.h_init * (10.0 ** -2))
-=======
-        self.h[np.where(self.h < self.h_init)] = (self.h_init) * (10.0**-2)
->>>>>>> 2ead967b
+        self.h[np.where(self.h < self.h_init)] = self.h_init * 10.0 ** -2
 
         # And reset our field values with the newest water depth and discharge.
         self.grid.at_node['water_depth'] = self.h
@@ -591,16 +505,10 @@
 
     Examples
     --------
-<<<<<<< HEAD
-    Examples
-    --------
-=======
->>>>>>> 2ead967b
     >>> from landlab.grid.structured_quad.links import neighbors_at_link
     >>> from landlab import RasterModelGrid
     >>> from landlab.components.overland_flow.generate_overland_flow_deAlmeida import find_active_neighbors_for_fixed_links
 
-<<<<<<< HEAD
     >>> from landlab import RasterModelGrid, FIXED_GRADIENT_BOUNDARY
 
     >>> grid = RasterModelGrid((4, 5))
@@ -620,16 +528,14 @@
     >>> find_active_neighbors_for_fixed_links(grid)
     array([14, 15, 16, 10, 19])
 
-=======
-    >>> rmg = RasterModelGrid(4, 7)
-
-    >>> rmg['node']['topographic__elevation'] = rmg.zeros(at='node')
-    >>> rmg['link']['topographic__slope'] = rmg.zeros(at='link')
+    >>> rmg = RasterModelGrid((4, 7))
+
+    >>> rmg.at_node['topographic__elevation'] = rmg.zeros(at='node')
+    >>> rmg.at_link['topographic__slope'] = rmg.zeros(at='link')
 
     >>> rmg.set_fixed_link_boundaries_at_grid_edges(True, True, True, True)
     >>> find_active_neighbors_for_fixed_links(rmg)
     array([20, 21, 22, 23, 24, 14, 17, 27, 30, 20, 21, 22, 23, 24])
->>>>>>> 2ead967b
     """
     neighbors = links.neighbors_at_link(grid.shape, grid.fixed_links).flat
     return neighbors[np.in1d(neighbors, grid.active_links)]