#! /usr/env/python

"""
flow_direction_DN.py: calculates single-direction flow directions on a regular
or irregular grid.

GT Nov 2013
Modified Feb 2014
"""
from six.moves import range

import numpy as np
import inspect

from landlab import RasterModelGrid, BAD_INDEX_VALUE, CLOSED_BOUNDARY
from landlab.grid.raster_steepest_descent import (
    calculate_steepest_descent_across_cell_faces)
from landlab.core.utils import as_id_array


UNDEFINED_INDEX = BAD_INDEX_VALUE


def grid_flow_directions(grid, elevations):
    """Flow directions on raster grid.

    Calculate flow directions for node elevations on a raster grid.
    Each node is assigned a single direction, toward one of its neighboring
    nodes (or itself, if none of its neighbors are lower). There is only
    flow from one node to another if there is a negative gradient. If a
    node's steepest gradient is >= 0., then its slope is set to zero and
    its receiver node is listed as itself.

    Parameters
    ----------
    grid : RasterModelGrid
        a raster grid.
    elevations: ndarray
        Node elevations.

    Returns
    -------
    receiver : (ncells, ) ndarray
        For each cell, the node in the direction of steepest descent, or
        itself if no downstream nodes.
    steepest_slope : (ncells, ) ndarray
        The slope value in the steepest direction of flow.

    Notes
    -----
    This function considers only nodes that have four neighbors. Thus, only
    calculate flow directions and slopes for nodes that have associated
    cells.

    Examples
    --------
    This example calculates flow routing on a (4,5) raster grid with the
    following node elevations::

        5 - 5 - 5 - 5 - 5
        |   |   |   |   |
        5 - 3 - 4 - 3 - 5
        |   |   |   |   |
        5 - 1 - 2 - 2 - 5
        |   |   |   |   |
        5 - 0 - 5 - 5 - 5

    >>> import numpy as np
    >>> from landlab import RasterModelGrid
    >>> from landlab.components.flow_routing import grid_flow_directions
    >>> mg = RasterModelGrid(4,5)
    >>> z = np.array([5., 0., 5., 5., 5.,
    ...               5., 1., 2., 2., 5.,
    ...               5., 3., 4., 3., 5.,
    ...               5., 5., 5., 5., 5.])
    >>> recv_nodes, slope = grid_flow_directions(mg, z)

    Each node with a cell has a receiving node (although that node may be
    itself).

    >>> recv_nodes
    array([1, 6, 8, 6, 7, 8])

    All positive gradients are clipped to zero.

    >>> slope
    array([-1., -1.,  0., -2., -2., -1.])

    If a cell has no surrounding neighbors lower than itself, it is a sink.
    Use :attr:`~landlab.grid.base.ModelGrid.node_at_cell` to get the
    nodes associated with the cells.

    >>> sink_cells = np.where(slope >= 0)[0]
    >>> list(sink_cells)
    [2]
    >>> mg.node_at_cell[sink_cells] # Sink nodes
    array([8])

    The source/destination node pairs for the flow.

    >>> list(zip(mg.node_at_cell, recv_nodes))
    [(6, 1), (7, 6), (8, 8), (11, 6), (12, 7), (13, 8)]
    """
    slope, receiver = calculate_steepest_descent_across_cell_faces(
        grid, elevations, return_node=True)

    (sink_cell, ) = np.where(slope >= 0.)
    receiver[sink_cell] = grid.node_at_cell[sink_cell]
    slope[sink_cell] = 0.

    return receiver, slope


def flow_directions(elev, active_links, fromnode, tonode, link_slope,
                    grid=None, baselevel_nodes=None):
    """Find flow directions on a grid.

    Finds and returns flow directions for a given elevation grid. Each node is
    assigned a single direction, toward one of its N neighboring nodes (or
    itself, if none of its neighbors are lower).

    Parameters
    ----------
    elev : array_like
        Elevations at nodes.
    active_links : array_like
        IDs of active links.
    fromnode : array_like
        IDs of the "from" node for each link.
    tonode : array_like
        IDs of the "to" node for each link.
    link_slope : array_like
        slope of each link, defined POSITIVE DOWNHILL (i.e., a negative value
        means the link runs uphill from the fromnode to the tonode).
    baselevel_nodes : array_like, optional
        IDs of open boundary (baselevel) nodes.

    Returns
    -------
    receiver : ndarray
        For each node, the ID of the node that receives its flow. Defaults to
        the node itself if no other receiver is assigned.
    steepest_slope : ndarray
        The slope value (positive downhill) in the direction of flow
    sink : ndarray
        IDs of nodes that are flow sinks (they are their own receivers)
    receiver_link : ndarray
        ID of link that leads from each node to its receiver, or
        UNDEFINED_INDEX if none.

    Examples
    --------
    The example below assigns elevations to the 10-node example network in
    Braun and Willett (2012), so that their original flow pattern should be
    re-created.

    >>> import numpy as np
    >>> from landlab.components.flow_routing import flow_directions
    >>> z = np.array([2.4, 1.0, 2.2, 3.0, 0.0, 1.1, 2.0, 2.3, 3.1, 3.2])
    >>> fn = np.array([1,4,4,0,1,2,5,1,5,6,7,7,8,6,3,3,2,0])
    >>> tn = np.array([4,5,7,1,2,5,6,5,7,7,8,9,9,8,8,6,3,3])
    >>> s = z[fn] - z[tn]  # slope with unit link length, positive downhill
    >>> active_links = np.arange(len(fn))
    >>> r, ss, snk, rl = flow_directions(z, active_links, fn, tn, s)
    >>> r
    array([1, 4, 1, 6, 4, 4, 5, 4, 6, 7])
    >>> ss
    array([ 1.4,  1. ,  1.2,  1. ,  0. ,  1.1,  0.9,  2.3,  1.1,  0.9])
    >>> snk
    array([4])
    >>> rl[3:8]
    array([        15, 2147483647,          1,          6,          2])

    OK, the following are rough notes on design: we want to work with just the
    active links. Ways to do this:
        - Pass active_links in as argument
        - In calling code, only refer to receiver_links for active nodes

    """
    # Setup
    num_nodes = len(elev)
    steepest_slope = np.zeros(num_nodes)
    receiver = np.arange(num_nodes)
    receiver_link = UNDEFINED_INDEX + np.zeros(num_nodes, dtype=np.int)

    # For each link, find the higher of the two nodes. The higher is the
    # potential donor, and the lower is the potential receiver. If the slope
    # from donor to receiver is steeper than the steepest one found so far for
    # the donor, then assign the receiver to the donor and record the new slope.
    # (Note the minus sign when looking at slope from "t" to "f").
    #
    # NOTE: MAKE SURE WE ARE ONLY LOOKING AT ACTIVE LINKS
    #THIS REMAINS A PROBLEM AS OF DEJH'S EFFORTS, MID MARCH 14.
    #overridden as part of fastscape_stream_power

    #DEJH attempting to replace the node-by-node loop, 5/28/14:
    #This is actually about the same speed on a 100*100 grid!
    #as of Dec 2014, we prioritise the weave if a weave is viable, and only do
    #the numpy methods if it's not (~10% speed gain on 100x100 grid;
    #presumably better if the grid is bigger)
    method = 'cython'
    if method == 'cython':
        from .cfuncs import adjust_flow_receivers

        adjust_flow_receivers(fromnode, tonode, elev, link_slope,
                              active_links, receiver, receiver_link,
                              steepest_slope)
    else:
        if grid==None or not RasterModelGrid in inspect.getmro(grid.__class__):
            for i in range(len(fromnode)):
                f = fromnode[i]
                t = tonode[i]
                if elev[f]>elev[t] and link_slope[i]>steepest_slope[f]:
                    receiver[f] = t
                    steepest_slope[f] = link_slope[i]
                    receiver_link[f] = active_links[i]
                elif elev[t]>elev[f] and -link_slope[i]>steepest_slope[t]:
                    receiver[t] = f
                    steepest_slope[t] = -link_slope[i]
                    receiver_link[t] = active_links[i]
        else:
            #alternative, assuming grid structure doesn't change between steps
            #global neighbor_nodes
            #global links_list #this is ugly. We need another way of saving that doesn't make these permanent (can't change grid size...)
            (non_boundary_nodes, ) = np.where(grid.node_status != CLOSED_BOUNDARY)
            try:
                elevs_array = np.where(neighbor_nodes!=-1, elev[neighbor_nodes], np.finfo(float).max)
            except NameError:
                neighbor_nodes = np.empty((non_boundary_nodes.size, 8), dtype=int)
                #the target shape is (nnodes,4) & S,W,N,E,SW,NW,NE,SE
                neighbor_nodes[:,:4] = grid.get_neighbor_list(bad_index=-1)[non_boundary_nodes,:][:,::-1] # comes as (nnodes, 4), and E,N,W,S
                neighbor_nodes[:,4:] = grid.get_diagonal_list(bad_index=-1)[non_boundary_nodes,:][:,[2,1,0,3]] #NE,NW,SW,SE
                links_list = np.empty_like(neighbor_nodes)
<<<<<<< HEAD
                links_list[:, :4] = grid.links_at_node[grid.active_nodes, ::-1] # Reorder as SWNE
                links_list[:,4:] = grid.diagonal_links_at_node().T[grid.active_nodes,:] #SW,NW,NE,NE
=======
                links_list[:,:4] = grid.node_links().T[non_boundary_nodes,:] #(n_non_boundary_nodes, SWNE)
                links_list[:,4:] = grid.diagonal_links_at_node().T[non_boundary_nodes,:] #SW,NW,NE,NE
>>>>>>> e7bb87ee
                elevs_array = np.where(neighbor_nodes!=-1, elev[neighbor_nodes], np.finfo(float).max/1000.)
            slope_array = (elev[non_boundary_nodes].reshape((non_boundary_nodes.size, 1)) - elevs_array)/grid.link_length[links_list]
            axis_indices = np.argmax(slope_array, axis=1)
            steepest_slope[non_boundary_nodes] = slope_array[np.indices(axis_indices.shape),axis_indices]
            downslope = np.greater(steepest_slope, 0.)
            downslope_active = downslope[non_boundary_nodes]
            receiver[downslope] = neighbor_nodes[np.indices(axis_indices.shape),axis_indices][0,downslope_active]
            receiver_link[downslope] = links_list[np.indices(axis_indices.shape),axis_indices][0,downslope_active]

    node_id = np.arange(num_nodes)

    # Optionally, handle baselevel nodes: they are their own receivers
    if baselevel_nodes is not None:
        receiver[baselevel_nodes] = node_id[baselevel_nodes]
        receiver_link[baselevel_nodes] = UNDEFINED_INDEX
        steepest_slope[baselevel_nodes] = 0.

    # The sink nodes are those that are their own receivers (this will normally
    # include boundary nodes as well as interior ones; "pits" would be sink
    # nodes that are also interior nodes).
    (sink, ) = np.where(node_id==receiver)
    sink = as_id_array(sink)

    return receiver, steepest_slope, sink, receiver_link


if __name__ == '__main__':
    import doctest
    doctest.testmod()<|MERGE_RESOLUTION|>--- conflicted
+++ resolved
@@ -231,13 +231,8 @@
                 neighbor_nodes[:,:4] = grid.get_neighbor_list(bad_index=-1)[non_boundary_nodes,:][:,::-1] # comes as (nnodes, 4), and E,N,W,S
                 neighbor_nodes[:,4:] = grid.get_diagonal_list(bad_index=-1)[non_boundary_nodes,:][:,[2,1,0,3]] #NE,NW,SW,SE
                 links_list = np.empty_like(neighbor_nodes)
-<<<<<<< HEAD
-                links_list[:, :4] = grid.links_at_node[grid.active_nodes, ::-1] # Reorder as SWNE
-                links_list[:,4:] = grid.diagonal_links_at_node().T[grid.active_nodes,:] #SW,NW,NE,NE
-=======
-                links_list[:,:4] = grid.node_links().T[non_boundary_nodes,:] #(n_non_boundary_nodes, SWNE)
-                links_list[:,4:] = grid.diagonal_links_at_node().T[non_boundary_nodes,:] #SW,NW,NE,NE
->>>>>>> e7bb87ee
+                links_list[:, :4] = grid.node_links().T[non_boundary_nodes, ::-1] # Reorder as SWNE
+                links_list[:, 4:] = grid.diagonal_links_at_node().T[non_boundary_nodes,:] #SW,NW,NE,NE
                 elevs_array = np.where(neighbor_nodes!=-1, elev[neighbor_nodes], np.finfo(float).max/1000.)
             slope_array = (elev[non_boundary_nodes].reshape((non_boundary_nodes.size, 1)) - elevs_array)/grid.link_length[links_list]
             axis_indices = np.argmax(slope_array, axis=1)
