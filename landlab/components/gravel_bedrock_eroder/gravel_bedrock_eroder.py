import numpy as np

from landlab import Component, HexModelGrid
from landlab.grid.diagonals import DiagonalsMixIn


class GravelBedrockEroder(Component):
    """Model drainage network evolution for a network of rivers that have
    a layer of gravel alluvium overlying bedrock.

    GravelBedrockEroder is designed to operate together with a flow-routing
    component such as FlowAccumulator, so that each grid node has
    a defined flow direction toward one of its neighbor nodes. Each core node
    is assumed to contain one outgoing fluvial channel, and (depending on
    the drainage structure) zero, one, or more incoming channels. These channels are
    treated as effectively sub-grid-scale features that are embedded in valleys
    that have a width of one grid cell.

    As with the GravelRiverTransporter component, the rate of gravel transport out of
    a given node is calculated as the product of bankfull discharge, channel
    gradient (to the 7/6 power), a dimensionless transport coefficient, and
    an intermittency factor that represents the fraction of time that bankfull
    flow occurs. The derivation of the transport law is given by Wickert &
    Schildgen (2019), and it derives from the assumption that channels are
    gravel-bedded and that they "instantaneously" adjust their width such that
    bankfull bed shear stress is just slightly higher than the threshold for
    grain motion. The substrate is assumed to consist entirely of gravel-size
    material with a given bulk porosity. The component calculates the loss of
    gravel-sized material to abrasion (i.e., conversion to finer sediment, which
    is not explicitly tracked) as a function of the volumetric transport rate,
    an abrasion coefficient with units of inverse length, and the local transport
    distance (for example, if a grid node is carrying a gravel load Qs to a
    neighboring node dx meters downstream, the rate of gravel loss in volume per
    time per area at the node will be beta Qs dx, where beta is the abrasion
    coefficient).

    Sediment mass conservation is calculated across each entire
    grid cell. For example, if a cell has surface area A, a total volume influx
    Qin, and downstream transport rate Qs, the resulting rate of change of
    alluvium thickness will be (Qin - Qs / (A (1 - phi)), plus gravel produced by
    plucking erosion of bedrock (phi is porosity).

    Bedrock is eroded by a combination of abrasion and plucking. Abrasion per unit
    channel length is calculated as the product of volumetric sediment discharge
    and an abrasion coefficient. Sediment produced by abrasion is assumed to
    go into wash load that is removed from the model domain. Plucking is calculated
    using a discharge-slope expression, and a user-defined fraction of plucked
    material is added to the coarse alluvium.

    Parameters
    ----------
    grid : ModelGrid
        A Landlab model grid object
    intermittency_factor : float (default 0.01)
        Fraction of time that bankfull flow occurs
    transport_coefficient : float (default 0.041)
        Dimensionless transport efficiency factor (see Wickert & Schildgen 2019)
    abrasion_coefficient : float (default 0.0 1/m)
        Abrasion coefficient with units of inverse length
    sediment_porosity : float (default 0.35)
        Bulk porosity of bed sediment
    depth_decay_scale : float (default 1.0)
        Scale for depth decay in bedrock exposure function

    TODO: ADD EXAMPLE(S) WITH ROCK INVOLVED

    Examples
    --------
    >>> from landlab import RasterModelGrid
    >>> from landlab.components import FlowAccumulator
    >>> grid = RasterModelGrid((3, 3), xy_spacing=1000.0)
    >>> elev = grid.add_zeros("topographic__elevation", at="node")
    >>> sed = grid.add_zeros("soil__depth", at="node")
    >>> sed[4] = 300.0
    >>> grid.status_at_node[grid.perimeter_nodes] = grid.BC_NODE_IS_CLOSED
    >>> grid.status_at_node[5] = grid.BC_NODE_IS_FIXED_VALUE
    >>> fa = FlowAccumulator(grid, runoff_rate=10.0)
    >>> fa.run_one_step()
    >>> eroder = GravelBedrockEroder(grid, abrasion_coefficient=0.0005)
    >>> rock_elev = grid.at_node["bedrock__elevation"]
    >>> for _ in range(200):
    ...     rock_elev[grid.core_nodes] += 1.0
    ...     elev[grid.core_nodes] += 1.0
    ...     fa.run_one_step()
    ...     eroder.run_one_step(10000.0)
    >>> int(elev[4] * 100)
    2266
    """

    _ONE_SIXTH = 1.0 / 6.0

    _name = "GravelBedrockEroder"

    _unit_agnostic = True

    _info = {
        "bedload_sediment__rate_of_loss_to_abrasion": {
            "dtype": float,
            "intent": "out",
            "optional": False,
            "units": "m/y",
            "mapping": "node",
            "doc": "Rate of bedload sediment volume loss to abrasion per unit area",
        },
        "bedload_sediment__volume_influx": {
            "dtype": float,
            "intent": "out",
            "optional": False,
            "units": "m**2/y",
            "mapping": "node",
            "doc": "Volumetric incoming streamwise bedload sediment transport rate",
        },
        "bedload_sediment__volume_outflux": {
            "dtype": float,
            "intent": "out",
            "optional": False,
            "units": "m**2/y",
            "mapping": "node",
            "doc": "Volumetric outgoing streamwise bedload sediment transport rate",
        },
        "bedrock__abrasion_rate": {
            "dtype": float,
            "intent": "out",
            "optional": False,
            "units": "m/y",
            "mapping": "node",
            "doc": "rate of bedrock lowering by abrasion",
        },
        "bedrock__elevation": {
            "dtype": float,
            "intent": "out",
            "optional": False,
            "units": "m",
            "mapping": "node",
            "doc": "elevation of the bedrock surface",
        },
        "bedrock__exposure_fraction": {
            "dtype": float,
            "intent": "out",
            "optional": False,
            "units": "-",
            "mapping": "node",
            "doc": "fractional exposure of bedrock",
        },
        "bedrock__plucking_rate": {
            "dtype": float,
            "intent": "out",
            "optional": False,
            "units": "m/y",
            "mapping": "node",
            "doc": "rate of bedrock lowering by plucking",
        },
        "bedrock__lowering_rate": {
            "dtype": float,
            "intent": "out",
            "optional": False,
            "units": "m/y",
            "mapping": "node",
            "doc": "Rate of lowering of bedrock surface",
        },
        "flow__link_to_receiver_node": {
            "dtype": int,
            "intent": "in",
            "optional": False,
            "units": "-",
            "mapping": "node",
            "doc": "ID of link downstream of each node, which carries the discharge",
        },
        "flow__receiver_node": {
            "dtype": int,
            "intent": "in",
            "optional": False,
            "units": "-",
            "mapping": "node",
            "doc": "Node array of receivers (node that receives flow from current node)",
        },
        "flow__upstream_node_order": {
            "dtype": int,
            "intent": "in",
            "optional": False,
            "units": "-",
            "mapping": "node",
            "doc": "Node array containing downstream-to-upstream ordered list of node IDs",
        },
        "sediment__rate_of_change": {
            "dtype": float,
            "intent": "out",
            "optional": False,
            "units": "m/y",
            "mapping": "node",
            "doc": "Time rate of change of sediment thickness",
        },
        "soil__depth": {
            "dtype": float,
            "intent": "in",
            "optional": False,
            "units": "m",
            "mapping": "node",
            "doc": "Depth of soil or weathered bedrock",
        },
        "surface_water__discharge": {
            "dtype": float,
            "intent": "in",
            "optional": False,
            "units": "m**3/y",
            "mapping": "node",
            "doc": "Volumetric discharge of surface water",
        },
        "topographic__elevation": {
            "dtype": float,
            "intent": "inout",
            "optional": False,
            "units": "m",
            "mapping": "node",
            "doc": "Land surface topographic elevation",
        },
        "topographic__steepest_slope": {
            "dtype": float,
            "intent": "in",
            "optional": False,
            "units": "-",
            "mapping": "node",
            "doc": "The steepest *downhill* slope",
        },
    }

    def __init__(
        self,
        grid,
        intermittency_factor=0.01,
        transport_coefficient=0.041,
        abrasion_coefficient=0.0,
        sediment_porosity=0.35,
        depth_decay_scale=1.0,
        plucking_coefficient=1.0e-4,
        coarse_fraction_from_plucking=1.0,
    ):
        """Initialize GravelRiverTransporter."""

        super().__init__(grid)

        # Parameters
        self._trans_coef = transport_coefficient
        self._intermittency_factor = intermittency_factor
        self._abrasion_coef = abrasion_coefficient
        self._porosity_factor = 1.0 / (1.0 - sediment_porosity)
        self._depth_decay_scale = depth_decay_scale
        self._plucking_coef = plucking_coefficient
        self._pluck_coarse_frac = coarse_fraction_from_plucking

        # Fields and arrays
        self._elev = grid.at_node["topographic__elevation"]
        self._sed = grid.at_node["soil__depth"]
        if "bedrock__elevation" in grid.at_node:
            self._bedrock__elevation = grid.at_node["bedrock__elevation"]
        else:
            self._bedrock__elevation = grid.add_zeros(
                "bedrock__elevation", at="node", dtype=float
            )
            self._bedrock__elevation[:] = self._elev - self._sed
        self._discharge = grid.at_node["surface_water__discharge"]
        self._slope = grid.at_node["topographic__steepest_slope"]
        self._receiver_node = grid.at_node["flow__receiver_node"]
        self._receiver_link = grid.at_node["flow__link_to_receiver_node"]
        super().initialize_output_fields()
        self._sediment_influx = grid.at_node["bedload_sediment__volume_influx"]
        self._sediment_outflux = grid.at_node["bedload_sediment__volume_outflux"]
        self._dHdt = grid.at_node["sediment__rate_of_change"]
        self._rock_lowering_rate = grid.at_node["bedrock__lowering_rate"]
        self._abrasion = grid.at_node["bedload_sediment__rate_of_loss_to_abrasion"]
        self._rock_exposure_fraction = grid.at_node["bedrock__exposure_fraction"]
        self._rock_abrasion_rate = grid.at_node["bedrock__abrasion_rate"]
        self._pluck_rate = grid.at_node["bedrock__plucking_rate"]

        # Constants
        self._SEVEN_SIXTHS = 7.0 / 6.0

        self._setup_length_of_flow_link()

    def _setup_length_of_flow_link(self):
        """Set up a float or array containing length of the flow link from each node,
        which is needed for the abrasion rate calculations.
        """
        if isinstance(self.grid, HexModelGrid):
            self._flow_link_length_over_cell_area = (
                self.grid.spacing / self.grid.area_of_cell[0]
            )
            self._flow_length_is_variable = False
        elif isinstance(self.grid, DiagonalsMixIn):
            self._flow_length_is_variable = True
            self._grid_has_diagonals = True
        else:
            self._flow_length_is_variable = True
            self._grid_has_diagonals = False

    def _update_flow_link_length_over_cell_area(self):
        """Update the ratio of the length of link along which water flows out of
        each node to the area of the node's cell."""
        if self._grid_has_diagonals:
            self._flow_link_length_over_cell_area = (
                self.grid.length_of_d8[self._receiver_link[self.grid.core_nodes]]
                / self.grid.area_of_cell[self.grid.cell_at_node[self.grid.core_nodes]]
            )
        else:
            self._flow_link_length_over_cell_area = (
                self.grid.length_of_link[self._receiver_link[self.grid.core_nodes]]
                / self.grid.area_of_cell[self.grid.cell_at_node[self.grid.core_nodes]]
            )

    def calc_implied_depth(self, grain_diameter=0.01):
        """Utility function that calculates and returns water depth implied by
        slope and grain diameter, using Wickert & Schildgen (2019) equation 8.

        The equation is

            h = ((rho_s - rho / rho)) (1 + epsilon) tau_c* (D / S)

        where the factors on the right are sediment and water density, excess
        shear-stress factor, critical Shields stress, grain diameter, and slope
        gradient. Here the prefactor on D/S assumes sediment density of 2650 kg/m3,
        water density of 1000 kg/m3, shear-stress factor of 0.2, and critical
        Shields stress of 0.0495, giving a value of 0.09801.

        Examples
        --------
        >>> from landlab import RasterModelGrid
        >>> from landlab.components import FlowAccumulator
        >>> grid = RasterModelGrid((3, 3), xy_spacing=1000.0)
        >>> elev = grid.add_zeros("topographic__elevation", at="node")
        >>> elev[3:] = 10.0
        >>> sed = grid.add_zeros("soil__depth", at="node")
        >>> sed[3:] = 100.0
        >>> fa = FlowAccumulator(grid)
        >>> fa.run_one_step()
        >>> eroder = GravelBedrockEroder(grid)
        >>> water_depth = eroder.calc_implied_depth()
        >>> int(water_depth[4] * 1000)
        98
        """
        depth_factor = 0.09801
        depth = np.zeros(self._grid.number_of_nodes)
        nonzero_slope = self._slope > 0.0
        depth[nonzero_slope] = (
            depth_factor * grain_diameter / self._slope[nonzero_slope]
        )
        return depth

    def calc_implied_width(self, grain_diameter=0.01, time_unit="y"):
        """Utility function that calculates and returns channel width implied by
        discharge, slope, and grain diameter, using Wickert & Schildgen (2019)
        equation 16.

        The equation is

            b = kb Q S**(7/6) / D**(3/2)

        where the dimensional prefactor, which includes sediment and water
        density, gravitational acceleration, critical Shields stress, and the
        transport factor epsilon, is

            kb = 0.17 g**(-1/2) (((rho_s - rho) / rho) (1 + eps) tau_c*)**(-5/3)

        Using g = 9.8 m/s2, rho_s = 2650 (quartz), rho = 1000 kg/m3, eps = 0.2,
        and tau_c* = 0.0495, kb ~ 2.61 s/m**(1/2). Converting to years,
        kb = 8.26e-8.

        Examples
        --------
        >>> from landlab import RasterModelGrid
        >>> from landlab.components import FlowAccumulator
        >>> grid = RasterModelGrid((3, 3), xy_spacing=10000.0)
        >>> elev = grid.add_zeros("topographic__elevation", at="node")
        >>> elev[3:] = 100.0
        >>> sed = grid.add_zeros("soil__depth", at="node")
        >>> sed[3:] = 100.0
        >>> fa = FlowAccumulator(grid)
        >>> fa.run_one_step()
        >>> eroder = GravelBedrockEroder(grid)
        >>> chan_width = eroder.calc_implied_width()
        >>> int(chan_width[4] * 100)
        3833
        >>> grid.at_node["surface_water__discharge"] *= 1. / (3600 * 24 * 365.25)
        >>> chan_width = eroder.calc_implied_width(time_unit="s")
        >>> int(chan_width[4] * 100)
        3838
        """
        if time_unit[0] == "y":
            width_fac = 8.26e-8
        else:
            width_fac = 2.61  # assume seconds if not years
        width = (
            width_fac
            * self._discharge
            * self._slope ** (7.0 / 6.0)
            / (grain_diameter**1.5)
        )
        return width

    def calc_rock_exposure_fraction(self):
        """Update the bedrock exposure fraction.

        >>> from landlab import RasterModelGrid
        >>> from landlab.components import FlowAccumulator
        >>> grid = RasterModelGrid((3, 4), xy_spacing=100.0)
        >>> elev = grid.add_zeros("topographic__elevation", at="node")
        >>> sed = grid.add_zeros("soil__depth", at="node")
        >>> sed[4] = 1000.0
        >>> sed[5] = 0.0
        >>> fa = FlowAccumulator(grid)
        >>> fa.run_one_step()
        >>> eroder = GravelBedrockEroder(grid)
        >>> eroder.calc_rock_exposure_fraction()
        >>> eroder._rock_exposure_fraction[4:6]
        array([ 0.,  1.])
        >>> sed[4] = 1.0  # exposure frac should be 1/e ~ 0.3679
        >>> sed[5] = 2.0  # exposure frac should be 1/e^2 ~ 0.1353
        >>> eroder.calc_rock_exposure_fraction()
        >>> np.round(eroder._rock_exposure_fraction[4:6], 4)
        array([ 0.3679,  0.1353])
        """
        self._rock_exposure_fraction = np.exp(-self._sed / self._depth_decay_scale)

    def calc_transport_capacity(self):
        """Calculate and return bed-load transport capacity.

        Calculation uses Wickert-Schildgen approach, and provides
        volume per time rate. Transport rate is modulated by available
        sediment, using the exponential function (1 - exp(-H / Hs)),
        so that transport rate approaches zero as sediment thickness
        approaches zero.

        Examples
        --------
        >>> from landlab import RasterModelGrid
        >>> from landlab.components import FlowAccumulator
        >>> grid = RasterModelGrid((3, 3), xy_spacing=100.0)
        >>> elev = grid.add_zeros("topographic__elevation", at="node")
        >>> elev[3:] = 1.0
        >>> sed = grid.add_zeros("soil__depth", at="node")
        >>> sed[3:] = 100.0
        >>> fa = FlowAccumulator(grid)
        >>> fa.run_one_step()
        >>> eroder = GravelBedrockEroder(grid)
        >>> eroder.calc_transport_capacity()
        >>> round(eroder._sediment_outflux[4], 4)
        0.019
        """
        self._sediment_outflux[:] = (
            self._trans_coef
            * self._intermittency_factor
            * self._discharge
            * self._slope**self._SEVEN_SIXTHS
            * (1.0 - self._rock_exposure_fraction)
        )

    def calc_abrasion_rate(self):
        """Update the rate of bedload loss to abrasion, per unit area.

        Here we use the average of incoming and outgoing sediment flux to
        calculate the loss rate to abrasion.

        The factor dx (node spacing) appears in the denominator to represent
        flow segment length (i.e., length of the link along which water is
        flowing in the cell) divided by cell area. This would need to be updated
        to handle non-raster and/or non-uniform grids.

        Examples
        --------
        >>> from landlab import RasterModelGrid
        >>> from landlab.components import FlowAccumulator
        >>> grid = RasterModelGrid((3, 3), xy_spacing=1000.0)
        >>> elev = grid.add_zeros("topographic__elevation", at="node")
        >>> elev[3:] = 10.0
        >>> sed = grid.add_zeros("soil__depth", at="node")
        >>> sed[3:] = 100.0
        >>> fa = FlowAccumulator(grid)
        >>> fa.run_one_step()
        >>> eroder = GravelBedrockEroder(grid, abrasion_coefficient=0.0002)
        >>> eroder.calc_transport_capacity()
        >>> eroder.calc_abrasion_rate()
        >>> int(eroder._abrasion[4] * 1e8)
        19
        """
        cores = self._grid.core_nodes
        self._abrasion[cores] = (
            self._abrasion_coef
            * 0.5
            * (self._sediment_outflux[cores] + self._sediment_influx[cores])
            * self._flow_link_length_over_cell_area
        )

    def calc_bedrock_abrasion_rate(self):
        """Update the rate of bedrock abrasion.

        Note: assumes _abrasion (of sediment) and _rock_exposure_fraction
        have already been updated.

        >>> import numpy as np
        >>> from landlab import RasterModelGrid
        >>> from landlab.components import FlowAccumulator
        >>> grid = RasterModelGrid((3, 4), xy_spacing=100.0)
        >>> elev = grid.add_zeros("topographic__elevation", at="node")
        >>> elev[:] = 0.01 * grid.x_of_node
        >>> sed = grid.add_zeros("soil__depth", at="node")
        >>> sed[:] = 1.0
        >>> fa = FlowAccumulator(grid)
        >>> fa.run_one_step()
        >>> eroder = GravelBedrockEroder(grid, abrasion_coefficient=1.0e-4)
        >>> eroder.calc_rock_exposure_fraction()
        >>> round(eroder._rock_exposure_fraction[6], 4)
        0.3679
        >>> eroder.calc_transport_capacity()
        >>> np.round(eroder._sediment_outflux[5:7], 3)
        array([ 0.024,  0.012])
        >>> eroder.calc_abrasion_rate()
        >>> np.round(eroder._abrasion[5:7], 9)
        array([  1.20000000e-08,   6.00000000e-09])
        >>> eroder.calc_bedrock_abrasion_rate()
        >>> np.round(eroder._rock_abrasion_rate[5:7], 10)
        array([  4.40000000e-09,   2.20000000e-09])
        """
        self._rock_abrasion_rate = self._abrasion * self._rock_exposure_fraction

    def calc_bedrock_plucking_rate(self):
        """Update the rate of bedrock erosion by plucking.

        >>> import numpy as np
        >>> from landlab import RasterModelGrid
        >>> from landlab.components import FlowAccumulator
        >>> grid_res = 100.0
        >>> grid = RasterModelGrid((3, 3), xy_spacing=grid_res)
        >>> elev = grid.add_zeros("topographic__elevation", at="node")
        >>> elev[4] = 1.0
        >>> sed = grid.add_zeros("soil__depth", at="node")
        >>> fa = FlowAccumulator(grid)
        >>> fa.run_one_step()
        >>> eroder = GravelBedrockEroder(grid)
        >>> eroder.calc_rock_exposure_fraction()
        >>> eroder.calc_bedrock_plucking_rate()
        >>> predicted_plucking_rate = 1.0e-6 * 1.0e4 * 0.01**(7./ 6.)/grid_res
        >>> round(predicted_plucking_rate, 9)  # Kp Q S^(7/6)
        4.64e-07
        >>> int(round(eroder._pluck_rate[4] * 1e9))
        464
        """

        cores = self._grid.core_nodes
        self._pluck_rate[cores] = (
            self._plucking_coef
<<<<<<< HEAD
            * self._intermittency_factor
            * self._discharge
            * self._slope**self._SEVEN_SIXTHS
            * self._rock_exposure_fraction
        ) / grid_res
=======
            * self._discharge[cores]
            * self._slope[cores] ** self._SEVEN_SIXTHS
            * self._rock_exposure_fraction[cores]
        ) * self._flow_link_length_over_cell_area
>>>>>>> cf356f40

    def calc_sediment_influx(self):
        """Update the volume influx at each node."""
        self._sediment_influx[:] = 0.0
        for c in self.grid.core_nodes:  # send sediment downstream
            r = self._receiver_node[c]
            self._sediment_influx[r] += self._sediment_outflux[c]

    def calc_sediment_rate_of_change(self):
        """Update the rate of thickness change of coarse sediment at each core node.

        Examples
        --------
        >>> import numpy as np
        >>> from landlab import RasterModelGrid
        >>> from landlab.components import FlowAccumulator
        >>> grid = RasterModelGrid((3, 4), xy_spacing=100.0)
        >>> elev = grid.add_zeros("topographic__elevation", at="node")
        >>> elev[:] = 0.01 * grid.x_of_node
        >>> sed = grid.add_zeros("soil__depth", at="node")
        >>> sed[:] = 100.0
        >>> grid.status_at_node[grid.perimeter_nodes] = grid.BC_NODE_IS_CLOSED
        >>> grid.status_at_node[4] = grid.BC_NODE_IS_FIXED_VALUE
        >>> fa = FlowAccumulator(grid)
        >>> fa.run_one_step()
        >>> eroder = GravelBedrockEroder(grid)
        >>> eroder.calc_transport_capacity()
        >>> eroder.calc_sediment_influx()
        >>> eroder.calc_sediment_rate_of_change()
        >>> np.round(eroder._sediment_outflux[4:7], 3)
        array([ 0.   ,  0.038,  0.019])
        >>> np.round(eroder._sediment_influx[4:7], 3)
        array([ 0.038,  0.019,  0.   ])
        >>> np.round(eroder._dHdt[5:7], 8)
        array([ -2.93000000e-06,  -2.93000000e-06])
        """
        cores = self.grid.core_nodes
        self._dHdt[cores] = self._porosity_factor * (
            (self._sediment_influx[cores] - self._sediment_outflux[cores])
            / self.grid.area_of_cell[self.grid.cell_at_node[cores]]
            + (self._pluck_rate[cores] * self._pluck_coarse_frac)
            - self._abrasion[cores]
        )

    def run_one_step(self, dt):
        """Advance solution by time interval dt.

        Examples
        --------
        >>> import numpy as np
        >>> from landlab import RasterModelGrid
        >>> from landlab.components import FlowAccumulator
        >>> grid = RasterModelGrid((3, 4), xy_spacing=100.0)
        >>> elev = grid.add_zeros("topographic__elevation", at="node")
        >>> elev[:] = 0.01 * grid.x_of_node
        >>> sed = grid.add_zeros("soil__depth", at="node")
        >>> sed[:] = 1000.0
        >>> grid.status_at_node[grid.perimeter_nodes] = grid.BC_NODE_IS_CLOSED
        >>> grid.status_at_node[4] = grid.BC_NODE_IS_FIXED_VALUE
        >>> fa = FlowAccumulator(grid)
        >>> fa.run_one_step()
        >>> eroder = GravelBedrockEroder(grid)
        >>> eroder.run_one_step(1000.0)
        >>> np.round(elev[4:7], 4)
        array([ 0.    ,  0.9971,  1.9971])
        """
        self.calc_rock_exposure_fraction()
        self.calc_transport_capacity()
        self.calc_sediment_influx()

        if self._flow_length_is_variable:
            self._update_flow_link_length_over_cell_area()
        self.calc_bedrock_plucking_rate()
        if self._abrasion_coef > 0.0:
            self.calc_abrasion_rate()
            self.calc_bedrock_abrasion_rate()
        self.calc_sediment_rate_of_change()
        self._rock_lowering_rate = self._pluck_rate + self._rock_abrasion_rate
        self._sed += self._dHdt * dt
        self._bedrock__elevation -= self._rock_lowering_rate * dt
        self._elev[:] = self._bedrock__elevation + self._sed<|MERGE_RESOLUTION|>--- conflicted
+++ resolved
@@ -547,18 +547,10 @@
         cores = self._grid.core_nodes
         self._pluck_rate[cores] = (
             self._plucking_coef
-<<<<<<< HEAD
-            * self._intermittency_factor
-            * self._discharge
-            * self._slope**self._SEVEN_SIXTHS
-            * self._rock_exposure_fraction
-        ) / grid_res
-=======
             * self._discharge[cores]
             * self._slope[cores] ** self._SEVEN_SIXTHS
             * self._rock_exposure_fraction[cores]
         ) * self._flow_link_length_over_cell_area
->>>>>>> cf356f40
 
     def calc_sediment_influx(self):
         """Update the volume influx at each node."""
