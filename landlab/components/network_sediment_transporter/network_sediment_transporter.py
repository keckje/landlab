--- conflicted
+++ resolved
@@ -20,25 +20,6 @@
 from landlab.data_record.data_record import DataRecord
 from landlab.grid.network import NetworkModelGrid
 
-<<<<<<< HEAD
-from .aggregate_parcels import (
-    aggregate_parcels_at_link_mean,
-    aggregate_parcels_at_link_sum,
-)
-
-_SUPPORTED_TRANSPORT_METHODS = ["WilcockCrowe"]
-_SUPPORTED_ACTIVE_LAYER_METHODS = ["WongParker", "GrainSizeDependent", "Constant10cm"]
-
-_REQUIRED_PARCEL_ATTRIBUTES = [
-    "time_arrival_in_link",
-    "abrasion_rate",
-    "density",
-    "active_layer",
-    "location_in_link",
-    "D",
-    "volume",
-]
-=======
 _SUPPORTED_TRANSPORT_METHODS = frozenset(("WilcockCrowe",))
 _SUPPORTED_ACTIVE_LAYER_METHODS = frozenset(
     ("WongParker", "GrainSizeDependent", "Constant10cm")
@@ -55,7 +36,6 @@
         "volume",
     )
 )
->>>>>>> 59af129f
 
 _ACTIVE = 1
 _INACTIVE = 0
@@ -478,28 +458,6 @@
 
     def _calculate_mean_D_and_rho(self):
         """Calculate mean grain size and density on each link"""
-<<<<<<< HEAD
-        self._d_mean_active = self._grid.zeros(at="link")
-        self._rhos_mean_active = self._grid.zeros(at="link")
-
-        aggregate_parcels_at_link_mean(
-            self._rhos_mean_active,
-            self.grid.number_of_links,
-            self._parcels.dataset.element_id.values[:, -1].astype(int),
-            len(self._parcels.dataset.element_id.values[:, -1]),
-            self._parcels.dataset.density.values.reshape(-1),
-            self._parcels.dataset.volume.values[:, -1],
-        )
-        aggregate_parcels_at_link_mean(
-            self._d_mean_active,
-            self.grid.number_of_links,
-            self._parcels.dataset.element_id.values[:, -1].astype(int),
-            len(self._parcels.dataset.element_id.values[:, -1]),
-            self._parcels.dataset.D.values.reshape(-1),
-            self._parcels.dataset.volume.values[:, -1],
-        )
-
-=======
         # self._d_mean_active = self._grid.zeros(at="link")
         # self._rhos_mean_active = self._grid.zeros(at="link")
 
@@ -533,21 +491,11 @@
         #     self._parcels.dataset.volume.values[:, -1],
         # )
 
->>>>>>> 59af129f
     def _partition_active_and_storage_layers(self, **kwds):
         """For each parcel in the network, determines whether it is in the
         active or storage layer during this timestep, then updates node
         elevations.
         """
-<<<<<<< HEAD
-        self._vol_tot = self.grid.zeros(at="link")
-        aggregate_parcels_at_link_sum(
-            self._vol_tot,
-            self.grid.number_of_links,
-            self._parcels.dataset.element_id.values[:, -1].astype(int),
-            len(self._parcels.dataset.volume.values[:, -1]),
-            self._parcels.dataset.volume.values[:, -1],
-=======
         # self._vol_tot = self.grid.zeros(at="link")
         # aggregate_items_as_sum(
         #     self._vol_tot,
@@ -560,7 +508,6 @@
             self._parcels.dataset["element_id"].values[:, -1].astype(int),
             self._parcels.dataset["volume"].values[:, -1],
             size=self._grid.number_of_links,
->>>>>>> 59af129f
         )
 
         if self._active_layer_method == "WongParker":
@@ -672,20 +619,10 @@
         parcel_volumes = self._parcels.dataset.volume.values[:, -1].copy()
         parcel_volumes[~self._active_parcel_records.values[:, -1].astype(bool)] = 0.0
 
-<<<<<<< HEAD
-        self._vol_act = self.grid.zeros(at="link")
-        aggregate_parcels_at_link_sum(
-            self._vol_act,
-            self.grid.number_of_links,
-            self._parcels.dataset.element_id.values[:, -1].astype(int),
-            len(self._parcels.dataset.volume.values[:, -1]),
-            parcel_volumes,
-=======
         self._vol_act = aggregate_items_as_sum(
             self._parcels.dataset["element_id"].values[:, -1].astype(int),
             parcel_volumes,
             size=self._grid.number_of_links,
->>>>>>> 59af129f
         )
 
         self._vol_stor = (
@@ -788,15 +725,6 @@
         parcel_volumes = self._parcels.dataset.volume.values[:, -1].copy()
         parcel_volumes[~findactivesand[:, -1].astype(bool)] = 0.0
 
-<<<<<<< HEAD
-        vol_act_sand = self.grid.zeros(at="link")
-        aggregate_parcels_at_link_sum(
-            vol_act_sand,
-            self.grid.number_of_links,
-            self._parcels.dataset.element_id.values[:, -1].astype(int),
-            len(self._parcels.dataset.volume.values[:, -1]),
-            parcel_volumes,
-=======
         # vol_act_sand = self.grid.zeros(at="link")
         # aggregate_items_as_sum(
         #     vol_act_sand,
@@ -809,7 +737,6 @@
             self._parcels.dataset["element_id"].values[:, -1].astype(int),
             parcel_volumes,
             size=self._grid.number_of_links,
->>>>>>> 59af129f
         )
 
         frac_sand = np.zeros_like(self._vol_act)
